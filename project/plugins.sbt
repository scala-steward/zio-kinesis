addSbtPlugin("com.github.sbt"            % "sbt-protobuf"             % "0.7.2")
addSbtPlugin("org.scalameta"             % "sbt-scalafmt"             % "2.5.0")
addSbtPlugin("io.github.davidgregory084" % "sbt-tpolecat"             % "0.4.2")
addSbtPlugin("com.eed3si9n"              % "sbt-assembly"             % "2.1.1")
addSbtPlugin("org.scala-js"              % "sbt-scalajs"              % "1.13.2")
addSbtPlugin("org.portable-scala"        % "sbt-scalajs-crossproject" % "1.3.1")
addSbtPlugin("io.shiftleft"              % "sbt-ci-release-early"     % "2.0.45")
addSbtPlugin("com.47deg"                 % "sbt-microsites"           % "1.3.4")
addSbtPlugin("com.github.sbt"            % "sbt-unidoc"               % "0.5.0")
addSbtPlugin("com.github.sbt"            % "sbt-ci-release"           % "1.5.10")
addSbtPlugin("com.github.sbt"            % "sbt-pgp"                  % "2.2.1")
<<<<<<< HEAD
addSbtPlugin("com.github.sbt"            % "sbt-dynver"               % "5.0.1")
addSbtPlugin("org.xerial.sbt"            % "sbt-sonatype"             % "3.9.20")
=======
addSbtPlugin("com.dwijnand"              % "sbt-dynver"               % "4.1.1")
addSbtPlugin("org.xerial.sbt"            % "sbt-sonatype"             % "3.9.21")
>>>>>>> 9f4a86ef
<|MERGE_RESOLUTION|>--- conflicted
+++ resolved
@@ -9,10 +9,5 @@
 addSbtPlugin("com.github.sbt"            % "sbt-unidoc"               % "0.5.0")
 addSbtPlugin("com.github.sbt"            % "sbt-ci-release"           % "1.5.10")
 addSbtPlugin("com.github.sbt"            % "sbt-pgp"                  % "2.2.1")
-<<<<<<< HEAD
 addSbtPlugin("com.github.sbt"            % "sbt-dynver"               % "5.0.1")
-addSbtPlugin("org.xerial.sbt"            % "sbt-sonatype"             % "3.9.20")
-=======
-addSbtPlugin("com.dwijnand"              % "sbt-dynver"               % "4.1.1")
-addSbtPlugin("org.xerial.sbt"            % "sbt-sonatype"             % "3.9.21")
->>>>>>> 9f4a86ef
+addSbtPlugin("org.xerial.sbt"            % "sbt-sonatype"             % "3.9.21")