--- conflicted
+++ resolved
@@ -1,10 +1,4 @@
 addSbtPlugin("org.scalameta"             % "sbt-scalafmt" % "2.0.5")
-<<<<<<< HEAD
-addSbtPlugin("io.github.davidgregory084" % "sbt-tpolecat" % "0.1.8")
-addSbtPlugin("com.eed3si9n"              % "sbt-assembly" % "0.14.6")
-addSbtPlugin("org.foundweekends"         % "sbt-bintray"  % "0.5.6")
-=======
 addSbtPlugin("io.github.davidgregory084" % "sbt-tpolecat" % "0.1.11")
 addSbtPlugin("com.eed3si9n"              % "sbt-assembly" % "0.14.10")
-addSbtPlugin("org.foundweekends"         % "sbt-bintray"  % "0.5.4")
->>>>>>> 9a6c6384
+addSbtPlugin("org.foundweekends"         % "sbt-bintray"  % "0.5.6")