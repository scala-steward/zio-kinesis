--- conflicted
+++ resolved
@@ -77,15 +77,9 @@
     "dev.zio"         %% "zio-test"                    % zioVersion % "test",
     "dev.zio"         %% "zio-test-sbt"                % zioVersion % "test",
     "dev.zio"         %% "zio-interop-reactivestreams" % "2.0.2",
-<<<<<<< HEAD
     "dev.zio"         %% "zio-logging"                 % "2.5.0",
     "dev.zio"         %% "zio-logging-slf4j"           % "2.5.0",
-    "ch.qos.logback"   % "logback-classic"             % "1.5.16",
-=======
-    "dev.zio"         %% "zio-logging"                 % "2.4.0",
-    "dev.zio"         %% "zio-logging-slf4j"           % "2.4.0",
     "ch.qos.logback"   % "logback-classic"             % "1.5.17",
->>>>>>> 32597f67
     "org.hdrhistogram" % "HdrHistogram"                % "2.2.2",
     "dev.zio"         %% "zio-aws-core"                % zioAwsVersion,
     "dev.zio"         %% "zio-aws-kinesis"             % zioAwsVersion,
