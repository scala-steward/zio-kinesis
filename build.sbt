--- conflicted
+++ resolved
@@ -1,12 +1,7 @@
 import xerial.sbt.Sonatype.GitHubHosting
 
-<<<<<<< HEAD
-val mainScala = "2.13.13"
+val mainScala = "2.13.14"
 val allScala  = Seq(mainScala, "3.4.2")
-=======
-val mainScala = "2.13.14"
-val allScala  = Seq(mainScala, "3.4.1")
->>>>>>> 500e01ed
 
 val excludeInferAny = { options: Seq[String] => options.filterNot(Set("-Xlint:infer-any")) }
 
